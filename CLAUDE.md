--- conflicted
+++ resolved
@@ -1,7 +1,6 @@
 don't look at the full .env file. Only search for the var names up to the equals sign.
 
 # DA Agent Hub: Analytics Development Lifecycle (ADLC) AI Platform
-<<<<<<< HEAD
 
 ## Quick Reference
 
@@ -26,28 +25,27 @@
 ## Simplified Workflow Commands
 
 ### Essential Commands (Use Slash Commands)
-1. **`/idea "[idea]"`** → Quick idea capture (creates GitHub issues with auto-labeling)
+1. **`/capture "[idea]"`** → Quick idea capture (creates GitHub issues)
 2. **`/research [text|issue#]`** → Deep exploration and analysis (pre-capture or issue analysis)
-3. **`/roadmap [timeframe]`** → Strategic planning and prioritization (analyzes GitHub issues)
-4. **`/start [issue#|"text"]`** → Begin development (from issue OR creates issue from text + starts)
+3. **`/start [issue#|"text"]`** → Begin development (from issue OR creates issue from text + starts)
+4. **`/switch [optional-branch]`** → Zero-loss context switching with automated backup
 5. **`/complete [project]`** → Complete and archive projects (closes GitHub issue + cleans up worktree)
 
 ### Support Commands
-6. **`/switch [optional-branch]`** → Zero-loss context switching with automated backup
-7. **`/pause [description]`** → Save conversation context for seamless resumption
-8. **`/setup-worktrees`** → One-time VS Code worktree integration setup
+6. **`/pause [description]`** → Save conversation context for seamless resumption
+7. **`/setup-worktrees`** → One-time VS Code worktree integration setup
+
+**Note**: For roadmap planning and prioritization, use GitHub's native issue management (labels, milestones, projects).
 
 ### Deprecated (Still Work, But Use New Names)
-- **`/capture`** → Use `/idea` instead
 - **`/build`** → Use `/start` instead
 
 ### Underlying Scripts (Called by Slash Commands)
-- `/idea` → `./scripts/idea.sh`
+- `/capture` → `./scripts/capture.sh`
 - `/research` → `./scripts/research.sh`
-- `/roadmap` → `./scripts/roadmap.sh`
 - `/start` → `./scripts/start.sh`
+- `/switch` → `./scripts/switch.sh`
 - `/complete` → `./scripts/finish.sh`
-- `/switch` → `./scripts/switch.sh`
 - `/pause` → (Claude-native, no script)
 - `/setup-worktrees` → `./scripts/setup-worktrees.sh`
 
@@ -98,70 +96,36 @@
 - Specialists use MCP tools + expertise (correctness-first)
 - Both include quality standards, validation protocols, /complete integration
 
-### Primary Agents (Use These First)
+### Primary Agents (Use These First - Handle 80% Independently)
 **Analytics Engineer** (`analytics-engineer-role`) - Owns transformation layer (dbt + Snowflake + BI data)
 - SQL transformations, data modeling, performance optimization
 - Business logic implementation, metrics, semantic layer
-- Handles 80% of transformation work independently
+- Delegates to dbt-expert and snowflake-expert for complex cases
 
 **Data Engineer** (`data-engineer-role`) - Owns ingestion layer (Orchestra + dlthub + Prefect + Airbyte)
 - Pipeline setup and orchestration (batch AND streaming)
 - Source system integration, data quality at ingestion
 - Chooses right tool (dlthub vs Prefect) based on requirements
-
-**BI Developer** (`bi-developer-role`) - Owns BI consumption layer (Tableau + Power BI)
-- Enterprise BI dashboards, reports, executive views
-- BI tool performance optimization, self-service analytics
-- Business user training and documentation
-
-**UI/UX Developer** (`ui-ux-developer-role`) - Owns web application layer (Streamlit + React)
-- Data applications, admin tools, custom web interfaces
-- User experience design, responsive applications
-- Interactive prototypes and proof-of-concepts
+- Delegates to dlthub-expert for complex ingestion patterns
 
 **Data Architect** (`data-architect-role`) - Strategic platform decisions and system design
 - Architecture patterns, technology selection, cross-system integration
 - Platform roadmap, governance, standards
-
-**Business Analyst** (`business-analyst-role`) - Requirements and stakeholder alignment
-- Business logic validation, metric definitions
-- Stakeholder communication, project scoping
-
-**QA Engineer** (`qa-engineer-role`) - Testing and quality assurance
-- Comprehensive testing strategies, validation frameworks
-- Data quality validation, system integration testing
-
-**Project Manager** (`project-manager-role`) - Delivery coordination and stakeholder management
-- Project planning, UAT frameworks, milestone tracking
-- Cross-functional coordination, risk management
-
-### Tool Specialists (Consultation Layer - Use When Needed)
+- Coordinates with all specialists for system-level decisions
+
+### Tool Specialists (Consultation Layer - 20% Edge Cases)
 Role agents delegate to specialists who combine deep domain expertise with MCP tool access for informed, validated recommendations.
 
-**Cloud & Infrastructure**:
-- `aws-expert`: THE specialist for AWS infrastructure (uses aws-api, aws-docs, aws-knowledge MCP)
-- `azure-expert`: Azure infrastructure specialist (future - uses azure-mcp when available)
-
-**Data Platform**:
-- `dbt-expert`: SQL transformations, dbt patterns (uses dbt-mcp, snowflake-mcp, git-mcp)
-- `snowflake-expert`: Warehouse optimization, cost analysis (uses snowflake-mcp, dbt-mcp)
-- `orchestra-expert`: Workflow orchestration (uses orchestra-mcp custom, prefect-mcp, airbyte-mcp)
-- `prefect-expert`: Python workflows (uses prefect-mcp custom, orchestra-mcp)
-- `dlthub-expert`: Data ingestion (uses airbyte-mcp, snowflake-mcp, orchestra-mcp)
-
-**BI & Visualization**:
-- `tableau-expert`: BI optimization (uses tableau-mcp, snowflake-mcp, dbt-mcp)
-
-**Development**:
-- `react-expert`: React patterns (uses github-mcp, git-mcp)
-- `streamlit-expert`: Streamlit apps (uses github-mcp, filesystem-mcp)
-- `ui-ux-expert`: UX design (uses notion-mcp, filesystem-mcp)
-
-**Cross-Functional**:
-- `documentation-expert`: Standards and docs (uses confluence-mcp, github-mcp, dbt-mcp)
-- `github-sleuth-expert`: Repository analysis (uses github-mcp, git-mcp, filesystem-mcp)
-- `business-context`: Requirements (uses atlassian-mcp, slack-mcp, dbt-mcp)
-- `qa-coordinator`: Quality assurance (uses dbt-mcp, snowflake-mcp, github-mcp)
+**Data Platform (Available)**:
+- `dbt-expert`: SQL transformations, dbt patterns (MCP-enabled for dbt Cloud API)
+- `snowflake-expert`: Warehouse optimization, cost analysis (MCP-enabled for Snowflake)
+- `dlthub-expert`: Data ingestion patterns for dlthub pipelines
+- `tableau-expert`: BI optimization and dashboard performance
+
+**Cross-Functional (Available)**:
+- `github-sleuth-expert`: Repository analysis, issue investigation (MCP-enabled for GitHub)
+
+**Note**: Other specialists (aws-expert, business-context, documentation-expert, etc.) were removed in cleanup. Role agents now handle most work directly or can request specialist agent creation when needed.
 
 **Pattern**: Role agents delegate when confidence <0.60 OR domain expertise needed
 **Specialists**: Use MCP tools + expertise to provide validated, correct recommendations
@@ -194,372 +158,6 @@
 
 *See `.claude/memory/patterns/cross-system-analysis-patterns.md` for detailed agent coordination*
 
-## Parallel Execution Pattern
-
-### When to Use Parallel Delegation
-
-**Anthropic Best Practice**: "Invoke all relevant tools simultaneously rather than sequentially" for maximum efficiency.
-
-Use parallel delegation when tasks are **truly independent** (no dependencies between them):
-
-**✅ Good Candidates for Parallel Execution**:
-- Analyzing multiple repositories simultaneously (each repo analysis is independent)
-- Consulting multiple specialists on different aspects of same problem
-- Processing multiple data sources concurrently
-- Running independent validation checks
-- Gathering information from multiple systems at once
-
-**❌ Poor Candidates (Use Sequential Instead)**:
-- Pipeline steps where later steps need earlier results
-- Operations with dependencies (Step 2 needs Step 1 output)
-- Workflows requiring specific ordering
-- State-dependent operations
-
-### How to Request Parallel Execution
-
-**Be Explicit About Parallelization**:
-```markdown
-Task: Investigate dashboard performance issues
-
-❌ BAD (Implies sequential):
-"First analyze Tableau dashboard, then check Snowflake queries, then review dbt models"
-
-✅ GOOD (Explicit parallel):
-"Analyze these THREE aspects IN PARALLEL:
-1. tableau-expert: Tableau dashboard performance metrics
-2. snowflake-expert: SQL query performance analysis
-3. dbt-expert: dbt model efficiency review
-
-I'll synthesize all findings once all three reports are received."
-```
-
-### Parallel Execution Pattern in Practice
-
-**Step-by-Step Approach**:
-
-1. **Identify Independent Subtasks**
-   ```markdown
-   <reasoning>
-   **Step 2 - Decomposition**:
-   This problem has 3 independent components:
-   - Component A: Can be investigated independently
-   - Component B: No dependency on A or C
-   - Component C: Independent of A and B
-
-   These CAN run in parallel.
-   </reasoning>
-   ```
-
-2. **Delegate to Specialists in Parallel**
-   ```markdown
-   I'm delegating to THREE specialists IN PARALLEL:
-
-   PARALLEL DELEGATION:
-   - specialist-1: [specific independent task]
-   - specialist-2: [specific independent task]
-   - specialist-3: [specific independent task]
-
-   Waiting for all results before synthesis.
-   ```
-
-3. **Wait for All Results**
-   - Don't proceed with synthesis until ALL parallel tasks complete
-   - Results may arrive in any order - that's OK
-
-4. **Synthesize Findings**
-   ```markdown
-   <synthesis>
-   **Results from Parallel Investigation**:
-
-   From specialist-1:
-   - Finding: [summary]
-   - Key insight: [insight]
-
-   From specialist-2:
-   - Finding: [summary]
-   - Key insight: [insight]
-
-   From specialist-3:
-   - Finding: [summary]
-   - Key insight: [insight]
-
-   **Combined Analysis**:
-   Cross-referencing findings, the root cause is: [synthesis]
-
-   **Recommended Solution**:
-   Based on ALL three specialist inputs: [recommendation]
-   </synthesis>
-   ```
-
-### Performance Benefits
-
-**Time Savings Formula**:
-- **Sequential**: Time = sum(all_subtask_times)
-- **Parallel**: Time = max(subtask_times)
-
-**Example**:
-```
-Task: Multi-repo investigation
-
-Sequential Approach:
-- dbt repo analysis: 10 minutes
-- orchestration repo analysis: 15 minutes
-- react repo analysis: 8 minutes
-TOTAL: 33 minutes
-
-Parallel Approach:
-- All three analyzed simultaneously
-TOTAL: 15 minutes (longest subtask)
-
-Savings: 54% reduction in time
-```
-
-### Common Parallel Patterns
-
-**Pattern 1: Multi-Repository Analysis**
-```markdown
-Investigate issue across repos IN PARALLEL:
-- github-sleuth-expert (dbt_cloud): Check for related commits
-- github-sleuth-expert (orchestration): Review pipeline changes
-- github-sleuth-expert (react-app): Examine frontend updates
-```
-
-**Pattern 2: Multi-Specialist Consultation**
-```markdown
-Get expert input IN PARALLEL:
-- snowflake-expert: Warehouse optimization for cost
-- dbt-expert: Query pattern analysis for performance
-- tableau-expert: Dashboard design for UX
-```
-
-**Pattern 3: Cross-System Validation**
-```markdown
-Validate deployment IN PARALLEL across systems:
-- aws-expert: Infrastructure health check
-- snowflake-expert: Data pipeline status
-- github-sleuth-expert: Deployment confirmation
-```
-
-### When Sequential is Required
-
-**Use Sequential Execution when**:
-1. **Dependencies exist**: Step B needs Step A output
-2. **State changes**: Operation A modifies state that B reads
-3. **Ordered workflow**: Business logic requires specific sequence
-4. **Resource constraints**: Can't run simultaneously (e.g., exclusive locks)
-
-**Example of Required Sequential**:
-```markdown
-Task: Deploy new dbt model
-
-MUST BE SEQUENTIAL (dependencies exist):
-1. dbt-expert: Validate model compiles
-   ↓ (needs validation results)
-2. snowflake-expert: Create staging table
-   ↓ (needs table to exist)
-3. dbt-expert: Run full refresh
-   ↓ (needs data loaded)
-4. tableau-expert: Update dashboard
-
-Cannot parallelize - each step depends on previous completion.
-```
-
-### Agent Template Integration
-
-**For Role Agents**:
-When delegating to multiple specialists, explicitly state if parallel or sequential:
-
-```markdown
-## Delegation Approach
-
-**Parallel**: ✅ (specialists working on independent aspects)
-OR
-**Sequential**: ⏭️ (dependencies require ordering)
-
-**Justification**: [Why this approach]
-```
-
-**For Main Claude Coordination**:
-When role agent requests parallel specialist consultation:
-1. Invoke all specialists in same message (not separate messages)
-2. Wait for all responses before synthesizing
-3. Combine findings with clear attribution
-
-### Success Metrics
-
-Track parallel execution effectiveness:
-```markdown
-**Task**: [Description]
-**Specialists Used**: [N]
-**Execution Mode**: Parallel
-**Time**:
-- Longest subtask: [X] minutes
-- If sequential: [Y] minutes estimated
-- Savings: [Z]% reduction
-```
-
----
-
-**Remember**: Parallel execution is about efficiency for independent work. When in doubt, check for dependencies first. If truly independent → parallelize for speed. If dependencies exist → sequential execution required.
-=======
-
-## Quick Reference
-
-**Security**: See `.claude/memory/patterns/git-workflow-patterns.md` for protected branch rules
-**Testing**: See `.claude/memory/patterns/testing-patterns.md` for ADLC testing framework
-**Cross-System Analysis**: See `.claude/memory/patterns/cross-system-analysis-patterns.md` for multi-tool coordination
-
-### Mandatory Workflow (CRITICAL - Never Violate)
-1. **ALWAYS create feature branch** before making any code changes
-2. **ALWAYS create Pull Request** for code review and approval
-3. **NEVER push directly** to protected branches
-4. **NEVER merge without approval** (except for da-agent-hub documentation updates)
-
-## Three-Layer Architecture
-
-```
-💡 LAYER 1: PLAN → Ideation & strategic planning with AI organization
-🔧 LAYER 2: DEVELOP + TEST + DEPLOY → Local development with specialist agents
-🤖 LAYER 3: OPERATE + OBSERVE + DISCOVER + ANALYZE → Automated operations
-```
-
-## Simplified Workflow Commands
-
-### Essential Commands (Use Slash Commands)
-1. **`/capture "[idea]"`** → Quick idea capture (creates GitHub issues)
-2. **`/research [text|issue#]`** → Deep exploration and analysis (pre-capture or issue analysis)
-3. **`/start [issue#|"text"]`** → Begin development (from issue OR creates issue from text + starts)
-4. **`/switch [optional-branch]`** → Zero-loss context switching with automated backup
-5. **`/complete [project]`** → Complete and archive projects (closes GitHub issue + cleans up worktree)
-
-### Support Commands
-6. **`/pause [description]`** → Save conversation context for seamless resumption
-7. **`/setup-worktrees`** → One-time VS Code worktree integration setup
-
-**Note**: For roadmap planning and prioritization, use GitHub's native issue management (labels, milestones, projects).
-
-### Deprecated (Still Work, But Use New Names)
-- **`/build`** → Use `/start` instead
-
-### Underlying Scripts (Called by Slash Commands)
-- `/capture` → `./scripts/capture.sh`
-- `/research` → `./scripts/research.sh`
-- `/start` → `./scripts/start.sh`
-- `/switch` → `./scripts/switch.sh`
-- `/complete` → `./scripts/finish.sh`
-- `/pause` → (Claude-native, no script)
-- `/setup-worktrees` → `./scripts/setup-worktrees.sh`
-
-**Note**: Prefer slash commands for better Claude integration. Scripts can be run directly if needed.
-
-### Repository Management
-- **`./scripts/pull-all-repos.sh`** → Pull latest from all repos defined in `config/repositories.json`
-  - Updates all knowledge repos (da_obsidian, da_team_documentation)
-  - Updates all data stack repos (orchestration, ingestion, transformation, front_end, operations)
-  - Uses correct branch for each repo (main, master, dbt_dw, etc.)
-  - Organized output by category with color coding
-
-### GitHub Issues Integration
-All ideas are managed as GitHub issues with 'idea' label:
-- **View all ideas**: `gh issue list --label idea --state open`
-- **Filter by category**: `gh issue list --label idea --label bi-analytics`
-- **Search ideas**: `gh issue list --label idea --search "dashboard"`
-- **Track progress**: Issues automatically labeled 'in-progress' when built
-
-## Project File Structure
-
-```
-projects/active/<project-name>/
-├── README.md           # Navigation hub with quick links and progress
-├── spec.md            # Project specification (stable requirements)
-├── context.md         # Working context (dynamic state tracking)
-└── tasks/             # Agent coordination directory
-    ├── current-task.md     # Current agent assignments
-    └── <tool>-findings.md  # Detailed agent findings
-```
-
-**File Purposes**:
-- **README.md**: Entry point for navigation, progress summary, key decisions
-- **spec.md**: Stable project requirements, end goals, implementation plan, success criteria
-- **context.md**: Dynamic state tracking - branches, PRs, blockers, current focus
-- **tasks/**: Agent coordination - task assignments and detailed findings
-
-## Role-Based Agent System
-
-### Agent Creation Guidelines
-
-**ALWAYS use templates when creating new agents**:
-- **New role agent**: Copy `.claude/agents/roles/role-template.md`
-- **New specialist agent**: Copy `.claude/agents/specialists/specialist-template.md`
-
-Templates encode correct architecture patterns:
-- Roles delegate to specialists (80% independent, 20% consultation)
-- Specialists use MCP tools + expertise (correctness-first)
-- Both include quality standards, validation protocols, /complete integration
-
-### Primary Agents (Use These First - Handle 80% Independently)
-**Analytics Engineer** (`analytics-engineer-role`) - Owns transformation layer (dbt + Snowflake + BI data)
-- SQL transformations, data modeling, performance optimization
-- Business logic implementation, metrics, semantic layer
-- Delegates to dbt-expert and snowflake-expert for complex cases
-
-**Data Engineer** (`data-engineer-role`) - Owns ingestion layer (Orchestra + dlthub + Prefect + Airbyte)
-- Pipeline setup and orchestration (batch AND streaming)
-- Source system integration, data quality at ingestion
-- Chooses right tool (dlthub vs Prefect) based on requirements
-- Delegates to dlthub-expert for complex ingestion patterns
-
-**Data Architect** (`data-architect-role`) - Strategic platform decisions and system design
-- Architecture patterns, technology selection, cross-system integration
-- Platform roadmap, governance, standards
-- Coordinates with all specialists for system-level decisions
-
-### Tool Specialists (Consultation Layer - 20% Edge Cases)
-Role agents delegate to specialists who combine deep domain expertise with MCP tool access for informed, validated recommendations.
-
-**Data Platform (Available)**:
-- `dbt-expert`: SQL transformations, dbt patterns (MCP-enabled for dbt Cloud API)
-- `snowflake-expert`: Warehouse optimization, cost analysis (MCP-enabled for Snowflake)
-- `dlthub-expert`: Data ingestion patterns for dlthub pipelines
-- `tableau-expert`: BI optimization and dashboard performance
-
-**Cross-Functional (Available)**:
-- `github-sleuth-expert`: Repository analysis, issue investigation (MCP-enabled for GitHub)
-
-**Note**: Other specialists (aws-expert, business-context, documentation-expert, etc.) were removed in cleanup. Role agents now handle most work directly or can request specialist agent creation when needed.
-
-**Pattern**: Role agents delegate when confidence <0.60 OR domain expertise needed
-**Specialists**: Use MCP tools + expertise to provide validated, correct recommendations
-**Correctness > Speed**: 15x token cost justified by significantly better outcomes (per Anthropic research)
-
-### MCP Tool Execution Pattern
-
-**Specialist agents provide MCP tool recommendations, main Claude executes them**:
-
-1. **Specialist creates recommendation**:
-   ```markdown
-   ### RECOMMENDED MCP TOOL EXECUTION
-   **Tool**: snowflake_query_manager
-   **Query**: SELECT * FROM TASK_HISTORY WHERE STATE = 'FAILED'
-   **Expected Result**: List of failed tasks
-   **Fallback**: Direct Python execution if MCP unavailable
-   ```
-
-2. **Main Claude executes**:
-   - Reads specialist recommendation
-   - Executes MCP tool call or fallback approach
-   - Returns results to specialist (if needed for analysis)
-   - Implements specialist recommendations
-
-3. **Why this pattern**:
-   - Specialists focus on expertise (what to do, which tools to use)
-   - Main Claude handles execution (MCP calls, Python scripts, Bash commands)
-   - Specialists can't execute directly (research-only by design)
-   - Clear separation of concerns: planning vs execution
-
-*See `.claude/memory/patterns/cross-system-analysis-patterns.md` for detailed agent coordination*
->>>>>>> 98c472dd
-
 ## Context Management & Memory System
 
 ### Session Start Protocol
@@ -567,23 +165,12 @@
 
 1. **Memory Health Check** → Verify memory system within healthy thresholds
    ```bash
-<<<<<<< HEAD
-   ./scripts/check-memory-health-uvx.sh
-   ```
-   - Uses uvx to handle tiktoken dependency automatically
-   - Current status: ~50,000 tokens (25% of 200K limit)
-   - Alerts if approaching 150K tokens (Phase 3 trigger)
-   - Monthly checks recommended, automated via cron jobs
-   - For detailed breakdown: `./scripts/check-memory-health-uvx.sh --detailed`
-   - For history/trends: `./scripts/check-memory-health-uvx.sh --history`
-=======
    source projects/active/ai-memory-system-improvements/.venv/bin/activate && \
    python3 scripts/check-memory-health.py
    ```
    - Current status: 46,012 tokens (23% of 200K limit)
    - Alerts if approaching 150K tokens (Phase 3 trigger)
    - Monthly checks recommended, automated via cron jobs
->>>>>>> 98c472dd
 
 2. **Recent Patterns** (`.claude/memory/recent/`) → Review last 30 days for similar solutions
 
@@ -626,7 +213,6 @@
 - Analysis, code, documentation, testing → `projects/active/<project>/`
 - Never write to production repos during active development
 - Read-only access to production for comparison only
-<<<<<<< HEAD
 
 **Deploy only when user explicitly requests**:
 - "Deploy this to [repo]"
@@ -680,61 +266,6 @@
 
 ## Smart Repository Context Resolution
 
-=======
-
-**Deploy only when user explicitly requests**:
-- "Deploy this to [repo]"
-- "Push to production"
-- "Create PR in [repo]"
-- Project finalized with `/finish` command
-
-### Development Best Practices
-- **Always start from up-to-date main branch**: Run `git checkout main && git pull origin main` before starting any work
-- **DO NOT MOVE FORWARD until you've fixed a problem**: If blocked on step 1, stop and fix completely before step 2
-- **Git branches**: Prefix with `feature/` or `fix/`
-- **Use subagents**: Optimize context window with task delegation
-- **Preserve context links**: Maintain connections between ideas → projects → operations
-
-## Task vs Project Classification
-
-### Use Project Structure When:
-- Multi-day efforts spanning multiple work sessions
-- Cross-repository coordination (dbt + snowflake + tableau)
-- Research and analysis informing multiple decisions
-- Collaborative work with team members/reviewers
-- Knowledge preservation needed for future reference
-- Complex troubleshooting requiring systematic investigation
-
-### Use Simple Task Execution When:
-- Quick fixes (typos, small config changes, single-file updates)
-- Immediate responses to questions or information requests
-- One-off scripts or utilities
-- Documentation updates without research
-- Status checks or system diagnostics
-- Simple file operations or code formatting
-
-## Context Clarity & File Reference System
-
-### Visual File Reference Indicators
-- **📁 PROJECT**: Working files in `projects/active/<project-name>/`
-- **📦 REPO**: Source repository files (original/production versions)
-- **🎯 DEPLOY**: Deployment target locations
-
-### Context Declaration Protocol
-Before analysis, declare context assumptions:
-
-```
-📍 Context Check:
-- Working File: 📁 PROJECT projects/active/feature-x/app.py
-- Reference: 📦 REPO ../original-repo/app.py
-- Deploy Target: 🎯 DEPLOY production-repo/
-
-If you want different sources, please redirect me.
-```
-
-## Smart Repository Context Resolution
-
->>>>>>> 98c472dd
 ### Automatic Owner/Repo Detection
 When working with GitHub repositories, use smart context resolution to avoid specifying owner repeatedly:
 
@@ -902,19 +433,6 @@
 ## Complete Development Workflow
 
 ```
-<<<<<<< HEAD
-💡 IDEA: /idea → GitHub issue creation → auto-labeling → roadmap planning
-    ↓ Strategic prioritization (optional deep analysis)
-🔬 RESEARCH: /research [text|issue#] → Deep exploration → Feasibility → Technical approach
-    ↓ Informed decision-making
-🗺️ ROADMAP: /roadmap → impact/effort analysis → GitHub issue analysis → execution planning
-    ↓ Priority selection
-🚀 START: /start [issue#|"text"] → project setup → worktree creation → specialist agents → development
-    ↓ Deploy to production
-✅ COMPLETE: /complete → archive → worktree cleanup → close GitHub issue → next iteration
-    ↓ Operations monitoring
-🤖 OPERATIONS: GitHub Actions → Error detection → AI investigation → Cross-repo PRs
-=======
 💡 CAPTURE: /capture → GitHub issue creation
     ↓ (Use GitHub for prioritization)
 🔬 RESEARCH: /research [text|issue#] → Deep exploration → Feasibility → Technical approach
@@ -922,7 +440,6 @@
 🚀 START: /start [issue#|"text"] → project setup → worktree creation → specialist agents → development
     ↓ Deploy to production
 ✅ COMPLETE: /complete → archive → worktree cleanup → close GitHub issue → next iteration
->>>>>>> 98c472dd
 ```
 
 ## Additional Resources
